"use strict";

import * as vscode from 'vscode';
import { taskQueue } from '../../src/taskQueue';
import { Globals } from '../../src/globals';

export type OptionValue = number | string | boolean;
export type ValueMapping = {
  [key: number]: OptionValue
  [key: string]: OptionValue
}

export interface IHandleKeys {
  [key: string]: boolean;
}

/**
 * Every Vim option we support should
 * 1. Be added to contribution section of `package.json`.
 * 2. Named as `vim.{optionName}`, `optionName` is the name we use in Vim.
 * 3. Define a public property in `Configuration `with the same name and a default value.
 *    Or define a private propery and define customized Getter/Setter accessors for it.
 *    Always remember to decorate Getter accessor as @enumerable()
 * 4. If user doesn't set the option explicitly
 *    a. we don't have a similar setting in Code, initialize the option as default value.
 *    b. we have a similar setting in Code, use Code's setting.
 *
 * Vim option override sequence.
 * 1. `:set {option}` on the fly
 * 2. TODO .vimrc.
 * 2. `vim.{option}`
 * 3. VS Code configuration
 * 4. VSCodeVim flavored Vim option default values
 *
 */
class ConfigurationClass {
  private static _instance: ConfigurationClass | null;

  constructor() {
    this.updateConfiguration();
  }

  public static getInstance(): ConfigurationClass {
    if (ConfigurationClass._instance == null) {
      ConfigurationClass._instance = new ConfigurationClass();
    }

    return ConfigurationClass._instance;
  }

  updateConfiguration() {
    /**
     * Load Vim options from User Settings.
     */
    let vimOptions = vscode.workspace.getConfiguration("vim");
    /* tslint:disable:forin */
    // Disable forin rule here as we make accessors enumerable.`
    for (const option in this) {
      const vimOptionValue = vimOptions[option] as any;
      if (vimOptionValue !== null && vimOptionValue !== undefined) {
        this[option] = vimOptionValue;
      }
    }

    // <space> is special, change it to " " internally if it is used as leader
    if (this.leader.toLowerCase() === "<space>") {
      this.leader = " ";
    }

    // Get the cursor type from vscode
    const cursorStyleString = vscode.workspace.getConfiguration().get("editor.cursorStyle") as string;
    this.userCursor = this.cursorStyleFromString(cursorStyleString);

    // Get configuration setting for handled keys, this allows user to disable
    // certain key comboinations
    const handleKeys = vscode.workspace.getConfiguration('vim')
      .get<IHandleKeys[]>("handleKeys", []);

    for (const bracketedKey of this.boundKeyCombinations) {
      // Set context for key that is not used
      // This either happens when user sets useCtrlKeys to false (ctrl keys are not used then)
      // Or if user usese vim.handleKeys configuration option to set certain combinations to false
      // By default, all key combinations are used so start with true
      let useKey = true;

      // Check for configuration setting disabling combo
      if (handleKeys[bracketedKey] !== undefined) {
        if (handleKeys[bracketedKey] === false) {
          useKey = false;
        }
      } else if (!this.useCtrlKeys && (bracketedKey.slice(1, 3) === "C-")) {
        // Check for useCtrlKeys and if it is a <C- ctrl based keybinding
        useKey = false;
      }

      // Set the context of whether or not this key will be used based on criteria from above
      vscode.commands.executeCommand('setContext', 'vim.use' + bracketedKey, useKey);
    }
  }

  private cursorStyleFromString(cursorStyle: string): vscode.TextEditorCursorStyle {

    const cursorType = {
      "line": vscode.TextEditorCursorStyle.Line,
      "block": vscode.TextEditorCursorStyle.Block,
      "underline": vscode.TextEditorCursorStyle.Underline,
      "line-thin": vscode.TextEditorCursorStyle.LineThin,
      "block-outline": vscode.TextEditorCursorStyle.BlockOutline,
      "underline-thin": vscode.TextEditorCursorStyle.UnderlineThin,
    };

    if (cursorType[cursorStyle] !== undefined) {
      return cursorType[cursorStyle];
    } else {
      return vscode.TextEditorCursorStyle.Line;
    }
  }

  /**
   * Should the block cursor not blink?
   */
  useSolidBlockCursor = false;

  /**
   * Use the system's clipboard when copying.
   */
  useSystemClipboard = false;

  /**
   * Enable ctrl- actions that would override existing VSCode actions.
   */
  useCtrlKeys = false;

  /**
   * Override default VSCode copy behavior.
   */
  overrideCopy = true;

  /**
   * Width in characters to word-wrap to.
   */
  textwidth = 80;

  /**
   * Should we highlight incremental search matches?
   */
  hlsearch = false;

  /**
   * Used internally for nohl.
   */
  hl = true;

  /**
   * Ignore case when searching with / or ?.
   */
  ignorecase = true;

  /**
   * In / or ?, default to ignorecase=true unless the user types a capital
   * letter.
   */
  smartcase = true;

  /**
   * Indent automatically?
   */
  autoindent = true;

  /**
   * Use EasyMotion plugin?
   */
  easymotion = false;

  /**
<<<<<<< HEAD
   * Easymotion marker appearance settings
=======
   * Use surround plugin?
   */
  surround = true;

  /**
   * Use searchHighlightColor for easymotion background
>>>>>>> 6b39047e
   */

  easymotionMarkerBackgroundColor = "#000000";
  easymotionMarkerForegroundColorOneChar = "#ff0000";
  easymotionMarkerForegroundColorTwoChar = "#ffa500";
  easymotionMarkerWidthPerChar = 8;
  easymotionMarkerHeight = 14;
  easymotionMarkerFontFamily = "Consolas";
  easymotionMarkerFontSize = "14";
  easymotionMarkerFontWeight = "normal";
  easymotionMarkerYOffset = 11;

  /**
   * Timeout in milliseconds for remapped commands.
   */
  timeout = 1000;

  /**
   * Display partial commands on status bar?
   */
  showcmd = true;

  /**
   * What key should <leader> map to in key remappings?
   */
  leader = "\\";

  /**
   * How much search or command history should be remembered
   */
  history = 50;

  /**
   * Show results of / or ? search as user is typing?
   */
  incsearch = true;

  /**
   * Start in insert mode?
   */
  startInInsertMode = false;

  /**
   * Color of search highlights.
   */
  searchHighlightColor = "rgba(150, 150, 255, 0.3)";

  /**
   * Size of a tab character.
   */
  @overlapSetting({ codeName: "tabSize", default: 8 })
  tabstop: number;

  /**
   * Type of cursor user is using native to vscode
   */
  userCursor: number;

  /**
   * Use spaces when the user presses tab?
   */
  @overlapSetting({ codeName: "insertSpaces", default: false })
  expandtab: boolean;

  @overlapSetting({ codeName: "lineNumbers", default: true, codeValueMapping: { true: "on", false: "off" } })
  number: boolean;

  /**
   * Show relative line numbers?
   */
  @overlapSetting({ codeName: "lineNumbers", default: false, codeValueMapping: { true: "relative", false: "off" } })
  relativenumber: boolean;

  iskeyword: string = "/\\()\"':,.;<>~!@#$%^&*|+=[]{}`?-";

  /**
   * Array of all key combinations that were registered in angle bracket notation
   */
  boundKeyCombinations: string[] = [];
}

function overlapSetting(args: { codeName: string, default: OptionValue, codeValueMapping?: ValueMapping }) {
  return function (target: any, propertyKey: string) {
    Object.defineProperty(target, propertyKey, {
      get: function () {
        if (this["_" + propertyKey] !== undefined) {
          return this["_" + propertyKey];
        }

        if (args.codeValueMapping) {
          let val = vscode.workspace.getConfiguration("editor").get(args.codeName);

          if (val !== undefined) {
            return args.codeValueMapping[val as string];
          }
        } else {
          return vscode.workspace.getConfiguration("editor").get(args.codeName, args.default);
        }
      },
      set: function (value) {
        this["_" + propertyKey] = value;

        taskQueue.enqueueTask({
          promise: async () => {
            if (value === undefined || Globals.isTesting) {
              return;
            }

            let codeValue = value;

            if (args.codeValueMapping) {
              codeValue = args.codeValueMapping[value];
            }

            await vscode.workspace.getConfiguration("editor").update(args.codeName, codeValue, true);
          },
          isRunning: false,
          queue: "config"
        });
      },
      enumerable: true,
      configurable: true
    });
  };
}

export const Configuration = ConfigurationClass.getInstance();<|MERGE_RESOLUTION|>--- conflicted
+++ resolved
@@ -173,18 +173,13 @@
   easymotion = false;
 
   /**
-<<<<<<< HEAD
+   * Use surround plugin?
+   */
+  surround = true;
+
+  /**
    * Easymotion marker appearance settings
-=======
-   * Use surround plugin?
-   */
-  surround = true;
-
-  /**
-   * Use searchHighlightColor for easymotion background
->>>>>>> 6b39047e
-   */
-
+   */
   easymotionMarkerBackgroundColor = "#000000";
   easymotionMarkerForegroundColorOneChar = "#ff0000";
   easymotionMarkerForegroundColorTwoChar = "#ffa500";
